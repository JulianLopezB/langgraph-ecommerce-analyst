--- conflicted
+++ resolved
@@ -212,32 +212,6 @@
     assert "ZeroDivisionError" in result.stderr
 
 
-<<<<<<< HEAD
-def test_secure_executor_import_blocked():
-    limits = ExecutionLimits(
-        max_execution_time=5, max_memory_mb=512, max_output_size_mb=1
-    )
-    executor = _minimal_executor(limits)
-    code = "__import__('os')"
-    result = executor.execute_code(code)
-    assert result.status == ExecutionStatus.FAILED
-    assert "__import__" in (result.error_message or "")
-    limits = ExecutionLimits(
-        max_execution_time=5, max_memory_mb=50, max_output_size_mb=1
-    )
-    executor = SecureExecutor(limits)
-    executor._set_resource_limits = lambda: None
-    executor._create_safe_globals = lambda: {
-        "__builtins__": {"print": print, "MemoryError": MemoryError}
-    }
-    code = "raise MemoryError('too big')"
-    result = executor.execute_code(code)
-    assert result.status == ExecutionStatus.FAILED
-    assert "memory limit" in result.error_message.lower()
-
-=======
->>>>>>> 0786d593
-
 def test_secure_executor_exception():
     limits = ExecutionLimits(
         max_execution_time=5, max_memory_mb=256, max_output_size_mb=1
