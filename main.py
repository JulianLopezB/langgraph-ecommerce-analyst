--- conflicted
+++ resolved
@@ -11,17 +11,12 @@
 project_root = Path(__file__).parent
 sys.path.insert(0, str(project_root))
 
-<<<<<<< HEAD
-from cli.interface import main as cli_main
-from config import config
+from cli.interface import main as cli_main  # noqa: E402
+from config import config  # noqa: E402
 from logging_config import get_logger
 
 
 logger = get_logger(__name__)
-=======
-from cli.interface import main as cli_main  # noqa: E402
-from config import config  # noqa: E402
->>>>>>> 4a3e575a
 
 
 def setup_logging(debug: bool = False) -> None:
