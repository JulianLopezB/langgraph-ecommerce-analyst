"""Main entry point for the LangGraph Data Analysis Agent."""
import sys
import warnings
from pathlib import Path

# Suppress BigQuery Storage warnings for cleaner user experience
warnings.filterwarnings("ignore", message="BigQuery Storage module not found")
warnings.filterwarnings("ignore", category=UserWarning, module="google.cloud.bigquery")

# Add project root to Python path
project_root = Path(__file__).parent
sys.path.insert(0, str(project_root))

from interface.cli.main import main as cli_main  # noqa: E402
from infrastructure.config import get_config  # noqa: E402
from infrastructure.logging import get_logger
<<<<<<< HEAD
from tracing import setup_otel_tracing
=======
>>>>>>> 527eac05


logger = get_logger(__name__)


def setup_logging(config, debug: bool = False) -> None:
    """Set up logging configuration."""
    from infrastructure.logging import setup_logging as setup_centralized_logging

    setup_centralized_logging(config.logging_settings, debug=debug)


def check_environment(config) -> None:
    """Check that required environment variables and dependencies are available."""
    missing_vars = []
    
    # Check for required API keys
    if not config.api_configurations.gemini_api_key:
        missing_vars.append("GEMINI_API_KEY")
    
    if missing_vars:
        print("❌ Missing required environment variables:")
        for var in missing_vars:
            print(f"   - {var}")
        print("\\n📝 Setup Instructions:")
        print("1. Create a .env file in the project root")
        print("2. Add your Gemini API key:")
        for var in missing_vars:
            print(f"   {var}=your_api_key_here")
        print("\\n🔗 Get your Gemini API key from: https://makersuite.google.com/app/apikey")
        print("\\n🚀 Run 'python3 setup_environment.py' for guided setup")
        sys.exit(1)
    
    # Check BigQuery configuration
    if not config.api_configurations.bigquery_project_id:
        print("⚠️  Warning: No BigQuery project ID set. Using default credentials.")
    
    print("✅ Environment check passed")


def main() -> None:
    """Main entry point."""
    try:
        config = get_config()

        # Setup logging first
        setup_logging(config, debug=False)

<<<<<<< HEAD
        # Initialize OpenTelemetry tracing
        setup_otel_tracing()

=======
>>>>>>> 527eac05
        # Check environment
        check_environment(config)

        # Start CLI (pass debug flag if needed)
        debug_mode = '--debug' in sys.argv
        if debug_mode:
            setup_logging(config, debug=True)

        cli_main()
        
    except KeyboardInterrupt:
        print("\\n👋 Goodbye!")
        sys.exit(0)
    except Exception as e:
        logger.error(f"Fatal error: {str(e)}")
        print(f"❌ Fatal error: {str(e)}")
        sys.exit(1)


if __name__ == "__main__":
    main()<|MERGE_RESOLUTION|>--- conflicted
+++ resolved
@@ -14,10 +14,7 @@
 from interface.cli.main import main as cli_main  # noqa: E402
 from infrastructure.config import get_config  # noqa: E402
 from infrastructure.logging import get_logger
-<<<<<<< HEAD
 from tracing import setup_otel_tracing
-=======
->>>>>>> 527eac05
 
 
 logger = get_logger(__name__)
@@ -66,12 +63,10 @@
         # Setup logging first
         setup_logging(config, debug=False)
 
-<<<<<<< HEAD
         # Initialize OpenTelemetry tracing
         setup_otel_tracing()
 
-=======
->>>>>>> 527eac05
+
         # Check environment
         check_environment(config)
 
