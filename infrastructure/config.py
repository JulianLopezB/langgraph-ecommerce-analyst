--- conflicted
+++ resolved
@@ -58,8 +58,6 @@
     )
     forbidden_patterns: list[str] = Field(
         default=[
-<<<<<<< HEAD
-            "__import__",
             "eval",
             "exec",
             "compile",
@@ -76,11 +74,6 @@
             "socket",
             "urllib",
             "requests",
-=======
-            "eval", "exec", "compile", "globals", "locals",
-            "open", "file", "input", "raw_input", "subprocess", "os.system",
-            "os.popen", "os.spawn", "socket", "urllib", "requests"
->>>>>>> 0786d593
         ],
         description="List of forbidden code patterns",
     )
