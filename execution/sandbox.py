--- conflicted
+++ resolved
@@ -247,74 +247,5 @@
             return 0.0
 
 
-<<<<<<< HEAD
-class ProcessSafeExecutor:
-    """Process-based executor for additional isolation."""
-    
-    def __init__(self):
-        """Initialize process-safe executor."""
-        self.max_execution_time = config.execution_limits.max_execution_time
-    
-    def execute_code_in_process(self, code: str, context: Dict[str, Any] = None) -> ExecutionResults:
-        """
-        Execute code in a separate process for additional isolation.
-        
-        Args:
-            code: Python code to execute
-            context: Context variables
-            
-        Returns:
-            ExecutionResults with execution details
-        """
-        # Create a queue to get results from the process
-        result_queue = mp.Queue()
-        
-        # Create and start the execution process
-        process = mp.Process(
-            target=self._execute_in_process,
-            args=(code, context, result_queue)
-        )
-        
-        start_time = time.time()
-        process.start()
-        process.join(timeout=self.max_execution_time)
-        
-        if process.is_alive():
-            # Process timed out
-            process.terminate()
-            process.join()
-            
-            return ExecutionResults(
-                status=ExecutionStatus.TIMEOUT,
-                execution_time=time.time() - start_time,
-                error_message=f"Process execution timed out after {self.max_execution_time} seconds"
-            )
-        
-        # Get results from the queue
-        try:
-            result = result_queue.get_nowait()
-            result.execution_time = time.time() - start_time
-            return result
-        except:
-            return ExecutionResults(
-                status=ExecutionStatus.FAILED,
-                execution_time=time.time() - start_time,
-                error_message="Failed to retrieve execution results from process"
-            )
-    
-    def _execute_in_process(self, code: str, context: Dict[str, Any], result_queue: mp.Queue):
-        """Execute code within a separate process."""
-        try:
-            executor = SecureExecutor()
-            result = executor.execute_code(code, context)
-            result_queue.put(result)
-        except Exception as e:
-            error_result = ExecutionResults(
-                status=ExecutionStatus.FAILED,
-                error_message=f"Process execution error: {str(e)}"
-            )
-            result_queue.put(error_result)
-=======
 # Global executor instance
-secure_executor = SecureExecutor()
->>>>>>> e45df033
+secure_executor = SecureExecutor()