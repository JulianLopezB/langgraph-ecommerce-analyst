--- conflicted
+++ resolved
@@ -5,14 +5,8 @@
 import resource
 import signal
 import multiprocessing as mp
-<<<<<<< HEAD
-from typing import Any, Dict, Optional, Tuple
-import pandas as pd
-import numpy as np
-=======
 from typing import Any, Dict
 import logging
->>>>>>> 4a3e575a
 from contextlib import redirect_stdout, redirect_stderr
 
 from config import config
