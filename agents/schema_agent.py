--- conflicted
+++ resolved
@@ -98,13 +98,8 @@
                 )
 
                 # Get AI analysis
-<<<<<<< HEAD
-                response = self.llm_service.generate_text(prompt, temperature=0.1)
-
-=======
                 response = llm.llm_client.generate_text(prompt, temperature=0.1)
-                
->>>>>>> 0786d593
+
                 # Parse the response
                 understanding = self._parse_schema_analysis(response.content, query)
 
