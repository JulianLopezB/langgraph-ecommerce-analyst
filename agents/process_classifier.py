"""AI-driven process type classification agent."""

import json
from dataclasses import dataclass, field
from typing import Any, Dict, List, Union

from domain.entities import ProcessType
<<<<<<< HEAD
from infrastructure.llm import llm_client
from infrastructure.logging import get_logger
from tracing.langsmith_setup import trace_agent_operation, tracer
=======
from infrastructure.logging import get_logger
from infrastructure import llm
from tracing.langsmith_setup import tracer, trace_agent_operation
>>>>>>> 0786d593

logger = get_logger(__name__)


@dataclass
class ProcessTypeResult:
    """Result from process type classification."""

    process_type: ProcessType
    confidence: float
    reasoning: str
    requires_aggregation: bool = False
    complexity_level: str = "medium"  # low, medium, high
    suggested_tables: List[str] = field(default_factory=list)


class ProcessTypeClassifier:
    """AI agent that determines the optimal process type for a query."""

    def __init__(self):
        """Initialize the process classifier."""
        logger.info("ProcessTypeClassifier initialized")

    def classify(
        self,
        query_or_messages: Union[str, List[Dict[str, str]]],
        schema_info: Dict[str, Any],
    ) -> ProcessTypeResult:
        """
        Classify the optimal process type using AI analysis.

        Args:
            query_or_messages: User query or list of chat messages providing context
            schema_info: Available table schemas and metadata

        Returns:
            ProcessTypeResult with classification and metadata
        """
        if isinstance(query_or_messages, list):
            query = "\n".join(
                f"{m.get('role', 'user').capitalize()}: {m.get('content', '')}"
                for m in query_or_messages
            )
        else:
            query = query_or_messages

        with trace_agent_operation(
            name="classify_process_type", query=query, schema_tables=len(schema_info)
        ):
            logger.info(f"Classifying process type for query: {query[:100]}...")

            try:
                # Prepare schema summary for LLM
                schema_summary = self._prepare_schema_summary(schema_info)

                # Create classification prompt
                prompt = self._create_classification_prompt(query, schema_summary)

                # Get LLM response
<<<<<<< HEAD
                response = self.llm_service.generate_text(prompt, temperature=0.1)

=======
                response = llm.llm_client.generate_text(prompt, temperature=0.1)  # Direct access
                
>>>>>>> 0786d593
                # Parse the response
                result = self._parse_classification_response(response.content, query)

                # Log metrics
                tracer.log_metrics(
                    {
                        "process_type_classified": result.process_type.value,
                        "classification_confidence": result.confidence,
                        "complexity_level": result.complexity_level,
                        "query_length": len(query),
                        "tables_suggested": len(result.suggested_tables),
                    }
                )

                logger.info(
                    f"Classified as {result.process_type.value} with confidence {result.confidence:.2f}"
                )
                return result

            except Exception as e:
                logger.error(f"Error in process classification: {e}")
                # Fallback to SQL with low confidence
                return ProcessTypeResult(
                    process_type=ProcessType.SQL,
                    confidence=0.3,
                    reasoning=f"Classification failed, defaulting to SQL: {str(e)}",
                    complexity_level="high",
                )

    def _prepare_schema_summary(self, schema_info: Dict[str, Any]) -> str:
        """Prepare a concise schema summary for the LLM."""
        if not schema_info:
            return "No schema information available"

        summary_parts = []
        for table_name, schema in schema_info.items():
            columns = [
                col.get("name", str(col)) for col in schema["columns"][:10]
            ]  # Limit columns
            summary_parts.append(f"- {table_name}: {', '.join(columns)}")

        return "\\n".join(summary_parts)

    def _create_classification_prompt(self, query: str, schema_summary: str) -> str:
        """Create the AI prompt for process type classification."""
        return f"""
You are an expert data analysis strategist. Analyze this query and determine the optimal process type.

Query: "{query}"

Available data tables:
{schema_summary}

PROCESS TYPE GUIDELINES:

🔹 SQL Process Type:
Use for queries that can be solved with database operations:
- Data retrieval, filtering, aggregation (SUM, COUNT, AVG, etc.)
- Joins across tables, grouping, sorting
- Business metrics (revenue, sales, customers, products)
- Trend analysis with date functions
- Statistical aggregations and window functions
- Most KPIs and business intelligence queries
Examples: "top products by revenue", "customer count by region", "monthly sales trends"

🔹 PYTHON Process Type:
Use for queries requiring advanced computation:
- Machine learning models (clustering, classification, regression)
- Advanced statistical analysis (correlation matrices, hypothesis testing)
- Forecasting and predictive analytics
- Complex data transformations beyond SQL capabilities
- Custom algorithms or mathematical models
Examples: "predict customer churn", "cluster customers by behavior", "correlation analysis"

🔹 VISUALIZATION Process Type:
Use when explicitly requesting visual output:
- Charts, graphs, plots, dashboards
- Visual representations of data
- "Show me a chart", "create a graph", "visualize the data"

ANALYSIS REQUIREMENTS:
1. Can this be answered with SQL aggregations/joins? → SQL
2. Does it need ML/advanced stats/predictions? → PYTHON
3. Does it explicitly request charts/graphs? → VISUALIZATION

Respond in JSON format:
{{
    "process_type": "sql|python|visualization",
    "confidence": 0.95,
    "reasoning": "Clear explanation of why this process type was chosen",
    "requires_aggregation": true,
    "complexity_level": "low|medium|high",
    "suggested_tables": ["table1", "table2"]
}}

Think step by step:
1. What is the user trying to accomplish?
2. What type of analysis is needed?
3. Can SQL handle this alone, or does it need Python/visualization?
"""

    def _parse_classification_response(
        self, response_content: str, original_query: str
    ) -> ProcessTypeResult:
        """Parse the LLM response into a ProcessTypeResult."""
        try:
            # Clean the response and extract JSON
            cleaned_response = response_content.strip()
            if cleaned_response.startswith("```json"):
                cleaned_response = cleaned_response[7:]
            if cleaned_response.endswith("```"):
                cleaned_response = cleaned_response[:-3]

            # Parse JSON response
            result_data = json.loads(cleaned_response)

            # Convert process type string to enum
            process_type_str = result_data.get("process_type", "sql").lower()
            if process_type_str == "sql":
                process_type = ProcessType.SQL
            elif process_type_str == "python":
                process_type = ProcessType.PYTHON
            elif process_type_str in ["visualization", "viz"]:
                process_type = ProcessType.VISUALIZATION
            else:
                logger.warning(
                    f"Unknown process type: {process_type_str}, defaulting to SQL"
                )
                process_type = ProcessType.SQL

            return ProcessTypeResult(
                process_type=process_type,
                confidence=float(result_data.get("confidence", 0.5)),
                reasoning=result_data.get("reasoning", "AI classification completed"),
                requires_aggregation=bool(
                    result_data.get("requires_aggregation", False)
                ),
                complexity_level=result_data.get("complexity_level", "medium"),
                suggested_tables=result_data.get("suggested_tables", []),
            )

        except (json.JSONDecodeError, ValueError, KeyError) as e:
            logger.warning(f"Failed to parse classification response: {e}")
            logger.debug(f"Raw response: {response_content}")

            # Fallback analysis based on keywords (temporary)
            if any(
                word in original_query.lower()
                for word in ["predict", "forecast", "model", "cluster", "correlation"]
            ):
                return ProcessTypeResult(
                    process_type=ProcessType.PYTHON,
                    confidence=0.6,
                    reasoning="Fallback: Query contains ML/statistical keywords",
                    complexity_level="high",
                )
            elif any(
                word in original_query.lower()
                for word in ["chart", "graph", "plot", "visualize", "show"]
            ):
                return ProcessTypeResult(
                    process_type=ProcessType.VISUALIZATION,
                    confidence=0.6,
                    reasoning="Fallback: Query requests visualization",
                    complexity_level="medium",
                )
            else:
                return ProcessTypeResult(
                    process_type=ProcessType.SQL,
                    confidence=0.6,
                    reasoning="Fallback: Default to SQL for data analysis",
                    complexity_level="medium",
                )


# Global classifier instance
process_classifier = ProcessTypeClassifier()<|MERGE_RESOLUTION|>--- conflicted
+++ resolved
@@ -5,15 +5,9 @@
 from typing import Any, Dict, List, Union
 
 from domain.entities import ProcessType
-<<<<<<< HEAD
-from infrastructure.llm import llm_client
+from infrastructure import llm
 from infrastructure.logging import get_logger
 from tracing.langsmith_setup import trace_agent_operation, tracer
-=======
-from infrastructure.logging import get_logger
-from infrastructure import llm
-from tracing.langsmith_setup import tracer, trace_agent_operation
->>>>>>> 0786d593
 
 logger = get_logger(__name__)
 
@@ -73,13 +67,8 @@
                 prompt = self._create_classification_prompt(query, schema_summary)
 
                 # Get LLM response
-<<<<<<< HEAD
-                response = self.llm_service.generate_text(prompt, temperature=0.1)
-
-=======
-                response = llm.llm_client.generate_text(prompt, temperature=0.1)  # Direct access
-                
->>>>>>> 0786d593
+                response = llm.llm_client.generate_text(prompt, temperature=0.1)
+
                 # Parse the response
                 result = self._parse_classification_response(response.content, query)
 
