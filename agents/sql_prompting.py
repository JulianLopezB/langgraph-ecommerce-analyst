--- conflicted
+++ resolved
@@ -18,7 +18,7 @@
     dimensions_info = _format_dimensions_for_prompt(
         data_understanding.grouping_dimensions
     )
-    schema_details = _format_detailed_schema(data_understanding)
+    schema_details = _format_detailed_schema(data_understanding, dataset_id)
 
     return f"""
 You are an expert SQL developer specializing in BigQuery. Generate an optimized SQL query.
@@ -228,14 +228,8 @@
 ```
 
 Generate a BigQuery SQL query that directly answers the user's question.
-<<<<<<< HEAD
-""".format(
-        DATASET_ID=dataset_id
-    )
-
-=======
 """
->>>>>>> 0786d593
+
 
 def _format_tables_for_prompt(tables: List) -> str:
     """Format table information for the prompt."""
@@ -276,7 +270,9 @@
     return "\n".join(dim_descriptions)
 
 
-def _format_detailed_schema(data_understanding: DataUnderstanding) -> str:
+def _format_detailed_schema(
+    data_understanding: DataUnderstanding, dataset_id: str
+) -> str:
     """Format detailed schema information showing exact column names for each table."""
     schema_template = f"""
 CRITICAL: Use ONLY these 4 existing tables. Do NOT create or reference any other tables:
@@ -319,12 +315,5 @@
 - Dates: DATE(o.created_at) to convert TIMESTAMP to DATE
 - Customer behavior: Join users with orders and order_items
 - Churn analysis: Calculate days since last order using existing orders table
-<<<<<<< HEAD
-""".format(
-        DATASET_ID=dataset_id
-    )
-    return schema_template
-=======
 """
-    return schema_template
->>>>>>> 0786d593
+    return schema_template