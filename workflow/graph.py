"""LangGraph workflow orchestration for the data analysis agent."""
from typing import Dict, Any, Optional
from datetime import datetime
import uuid

from langgraph.graph import StateGraph, END

from workflow.state import AnalysisState, create_initial_state, ConversationMessage
<<<<<<< HEAD
from workflow.nodes import WorkflowNodes
from agents.process_classifier import ProcessTypeClassifier
from agents.schema_agent import SchemaIntelligenceAgent
from agents.sql_agent import SQLGenerationAgent
from bq_client import BigQueryRunner
from code_generation.validators import CodeValidator
from execution.sandbox import SecureExecutor
from services.llm_service import GeminiService
from tracing.langsmith_setup import LangSmithTracer
=======
from workflow.nodes import (
    understand_query,
    generate_sql,
    execute_sql,
    generate_python_code,
    validate_code,
    execute_code,
    synthesize_results,
    handle_error,
)
>>>>>>> e45df033
from logging_config import get_logger

logger = get_logger(__name__)


class DataAnalysisAgent:
    """Main LangGraph agent for data analysis workflows."""

    def __init__(
        self,
        tracer: Optional[LangSmithTracer] = None,
        llm_service: Optional[GeminiService] = None,
        bq_client: Optional[BigQueryRunner] = None,
        process_classifier: Optional[ProcessTypeClassifier] = None,
        schema_agent: Optional[SchemaIntelligenceAgent] = None,
        sql_agent: Optional[SQLGenerationAgent] = None,
        validator: Optional[CodeValidator] = None,
        secure_executor: Optional[SecureExecutor] = None,
        workflow_nodes: Optional[WorkflowNodes] = None,
    ):
        """Initialize the data analysis agent with explicit dependencies."""
        self.tracer = tracer or LangSmithTracer()
        self.llm_service = llm_service or GeminiService(tracer=self.tracer)
        self.bq_client = bq_client or BigQueryRunner(tracer=self.tracer)
        self.validator = validator or CodeValidator()
        self.process_classifier = (
            process_classifier
            or ProcessTypeClassifier(self.llm_service, self.tracer)
        )
        self.schema_agent = (
            schema_agent
            or SchemaIntelligenceAgent(self.llm_service, self.tracer)
        )
        self.sql_agent = sql_agent or SQLGenerationAgent(self.llm_service, self.tracer)
        self.secure_executor = secure_executor or SecureExecutor()
        self.workflow_nodes = workflow_nodes or WorkflowNodes(
            llm_service=self.llm_service,
            bq_client=self.bq_client,
            process_classifier=self.process_classifier,
            schema_agent=self.schema_agent,
            sql_agent=self.sql_agent,
            validator=self.validator,
            secure_executor=self.secure_executor,
            tracer=self.tracer,
        )

        self.graph = self._build_graph()
        self.app = self.graph.compile()
        logger.info("Data analysis agent initialized")
    
    def _build_graph(self) -> StateGraph:
        """Build the LangGraph workflow."""
        workflow = StateGraph(AnalysisState)
        
        # Add nodes
<<<<<<< HEAD
        workflow.add_node("understand_query", self.workflow_nodes.understand_query)
        workflow.add_node("generate_sql", self.workflow_nodes.generate_sql)
        workflow.add_node("execute_sql", self.workflow_nodes.execute_sql)
        workflow.add_node("generate_python_code", self.workflow_nodes.generate_python_code)
        workflow.add_node("validate_code", self.workflow_nodes.validate_code)
        workflow.add_node("execute_code", self.workflow_nodes.execute_code)
        workflow.add_node("synthesize_results", self.workflow_nodes.synthesize_results)
        workflow.add_node("handle_error", self.workflow_nodes.handle_error)
=======
        workflow.add_node("understand_query", understand_query)
        workflow.add_node("generate_sql", generate_sql)
        workflow.add_node("execute_sql", execute_sql)
        workflow.add_node("generate_python_code", generate_python_code)
        workflow.add_node("validate_code", validate_code)
        workflow.add_node("execute_code", execute_code)
        workflow.add_node("synthesize_results", synthesize_results)
        workflow.add_node("handle_error", handle_error)
>>>>>>> e45df033
        
        # Set entry point
        workflow.set_entry_point("understand_query")
        
        # Add conditional edges
        workflow.add_conditional_edges(
            "understand_query",
            self._route_after_understanding,
            {
                "generate_sql": "generate_sql",
                "clarify_query": END,
                "handle_error": "handle_error"
            }
        )
        
        workflow.add_conditional_edges(
            "generate_sql",
            self._route_after_sql_generation,
            {
                "execute_sql": "execute_sql",
                "handle_error": "handle_error"
            }
        )
        
        workflow.add_conditional_edges(
            "execute_sql",
            self._route_after_sql_execution,
            {
                "generate_python_code": "generate_python_code",
                "synthesize_results": "synthesize_results",
                "handle_error": "handle_error"
            }
        )
        
        workflow.add_conditional_edges(
            "generate_python_code",
            self._route_after_code_generation,
            {
                "validate_code": "validate_code",
                "handle_error": "handle_error"
            }
        )
        
        workflow.add_conditional_edges(
            "validate_code",
            self._route_after_validation,
            {
                "execute_code": "execute_code",
                "handle_error": "handle_error"
            }
        )
        
        workflow.add_conditional_edges(
            "execute_code",
            self._route_after_execution,
            {
                "synthesize_results": "synthesize_results",
                "handle_error": "handle_error"
            }
        )
        
        # Terminal nodes
        workflow.add_edge("synthesize_results", END)
        workflow.add_edge("handle_error", END)
        
        return workflow
    
    def analyze(self, user_query: str, session_id: str = None) -> Dict[str, Any]:
        """
        Perform data analysis based on user query.
        
        Args:
            user_query: Natural language query from user
            session_id: Optional session ID for tracking
            
        Returns:
            Analysis results and conversation history
        """
        if session_id is None:
            session_id = str(uuid.uuid4())
        
        logger.info(f"Starting analysis for query: {user_query[:100]}...")
        
        try:
            # Create initial state
            initial_state = create_initial_state(user_query, session_id)
            
            # Add user message to conversation
            user_message = ConversationMessage(
                timestamp=datetime.now(),
                role="user",
                content=user_query,
                message_type="query"
            )
            initial_state["conversation_history"].append(user_message)
            
            # Run the workflow
            final_state = self.app.invoke(initial_state)
            
            # Extract results
            results = {
                "session_id": session_id,
                "user_query": user_query,
                "insights": final_state.get("insights", ""),
                "conversation_history": [
                    {
                        "timestamp": msg.timestamp.isoformat(),
                        "role": msg.role,
                        "content": msg.content,
                        "type": msg.message_type
                    }
                    for msg in final_state.get("conversation_history", [])
                ],
                "analysis_outputs": final_state.get("analysis_outputs", {}),
                "workflow_complete": final_state.get("workflow_complete", False),
                "error_context": final_state.get("error_context", {}),
                "execution_results": self._serialize_execution_results(final_state.get("execution_results"))
            }
            
            logger.info(f"Analysis completed for session {session_id}")
            return results
            
        except Exception as e:
            logger.error(f"Error in analysis workflow: {str(e)}")
            return {
                "session_id": session_id,
                "user_query": user_query,
                "insights": f"Analysis failed due to an error: {str(e)}",
                "conversation_history": [],
                "analysis_outputs": {},
                "workflow_complete": False,
                "error_context": {"workflow_error": str(e)}
            }
    
    def _route_after_understanding(self, state: AnalysisState) -> str:
        """Route after query understanding."""
        return state.get("next_step", "handle_error")
    
    def _route_after_sql_generation(self, state: AnalysisState) -> str:
        """Route after SQL generation."""
        return state.get("next_step", "handle_error")
    
    def _route_after_sql_execution(self, state: AnalysisState) -> str:
        """Route after SQL execution."""
        return state.get("next_step", "handle_error")
    
    def _route_after_code_generation(self, state: AnalysisState) -> str:
        """Route after Python code generation."""
        return state.get("next_step", "handle_error")
    
    def _route_after_validation(self, state: AnalysisState) -> str:
        """Route after code validation."""
        return state.get("next_step", "handle_error")
    
    def _route_after_execution(self, state: AnalysisState) -> str:
        """Route after code execution."""
        return state.get("next_step", "handle_error")
    
    def _serialize_execution_results(self, execution_results) -> Dict[str, Any]:
        """Serialize execution results for JSON output."""
        if not execution_results:
            return {}
        
        return {
            "status": execution_results.status.value if hasattr(execution_results.status, 'value') else str(execution_results.status),
            "execution_time": execution_results.execution_time,
            "memory_used_mb": execution_results.memory_used_mb,
            "error_message": execution_results.error_message,
            "stdout": execution_results.stdout[:1000] if execution_results.stdout else "",  # Limit output size
            "stderr": execution_results.stderr[:1000] if execution_results.stderr else ""
        }


class SessionManager:
    """Manages analysis sessions and conversation history."""

    def __init__(self, agent: Optional[DataAnalysisAgent] = None):
        """Initialize session manager with optional agent."""
        self.sessions: Dict[str, Dict[str, Any]] = {}
        self.agent = agent or DataAnalysisAgent()
    
    def start_session(self, session_id: str = None) -> str:
        """Start a new analysis session."""
        if session_id is None:
            session_id = str(uuid.uuid4())
        
        self.sessions[session_id] = {
            "created_at": datetime.now(),
            "conversation_history": [],
            "analysis_count": 0
        }
        
        logger.info(f"Started new session: {session_id}")
        return session_id
    
    def analyze_query(self, user_query: str, session_id: str = None) -> Dict[str, Any]:
        """Analyze a query within a session context."""
        if session_id is None or session_id not in self.sessions:
            session_id = self.start_session(session_id)
        
        # Perform analysis
        results = self.agent.analyze(user_query, session_id)
        
        # Update session
        self.sessions[session_id]["conversation_history"].extend(
            results.get("conversation_history", [])
        )
        self.sessions[session_id]["analysis_count"] += 1
        
        return results
    
    def get_session_history(self, session_id: str) -> Dict[str, Any]:
        """Get conversation history for a session."""
        if session_id not in self.sessions:
            return {"error": "Session not found"}
        
        return {
            "session_id": session_id,
            "created_at": self.sessions[session_id]["created_at"].isoformat(),
            "conversation_history": self.sessions[session_id]["conversation_history"],
            "analysis_count": self.sessions[session_id]["analysis_count"]
        }
    
    def list_sessions(self) -> list[Dict[str, Any]]:
        """List all active sessions."""
        return [
            {
                "session_id": sid,
                "created_at": session_data["created_at"].isoformat(),
                "analysis_count": session_data["analysis_count"]
            }
            for sid, session_data in self.sessions.items()
        ]
    
    def delete_session(self, session_id: str) -> bool:
        """Delete a session."""
        if session_id in self.sessions:
            del self.sessions[session_id]
            logger.info(f"Deleted session: {session_id}")
            return True
        return False<|MERGE_RESOLUTION|>--- conflicted
+++ resolved
@@ -6,17 +6,6 @@
 from langgraph.graph import StateGraph, END
 
 from workflow.state import AnalysisState, create_initial_state, ConversationMessage
-<<<<<<< HEAD
-from workflow.nodes import WorkflowNodes
-from agents.process_classifier import ProcessTypeClassifier
-from agents.schema_agent import SchemaIntelligenceAgent
-from agents.sql_agent import SQLGenerationAgent
-from bq_client import BigQueryRunner
-from code_generation.validators import CodeValidator
-from execution.sandbox import SecureExecutor
-from services.llm_service import GeminiService
-from tracing.langsmith_setup import LangSmithTracer
-=======
 from workflow.nodes import (
     understand_query,
     generate_sql,
@@ -27,7 +16,6 @@
     synthesize_results,
     handle_error,
 )
->>>>>>> e45df033
 from logging_config import get_logger
 
 logger = get_logger(__name__)
@@ -83,16 +71,6 @@
         workflow = StateGraph(AnalysisState)
         
         # Add nodes
-<<<<<<< HEAD
-        workflow.add_node("understand_query", self.workflow_nodes.understand_query)
-        workflow.add_node("generate_sql", self.workflow_nodes.generate_sql)
-        workflow.add_node("execute_sql", self.workflow_nodes.execute_sql)
-        workflow.add_node("generate_python_code", self.workflow_nodes.generate_python_code)
-        workflow.add_node("validate_code", self.workflow_nodes.validate_code)
-        workflow.add_node("execute_code", self.workflow_nodes.execute_code)
-        workflow.add_node("synthesize_results", self.workflow_nodes.synthesize_results)
-        workflow.add_node("handle_error", self.workflow_nodes.handle_error)
-=======
         workflow.add_node("understand_query", understand_query)
         workflow.add_node("generate_sql", generate_sql)
         workflow.add_node("execute_sql", execute_sql)
@@ -101,7 +79,6 @@
         workflow.add_node("execute_code", execute_code)
         workflow.add_node("synthesize_results", synthesize_results)
         workflow.add_node("handle_error", handle_error)
->>>>>>> e45df033
         
         # Set entry point
         workflow.set_entry_point("understand_query")
