"""Execution and synthesis nodes."""

from datetime import datetime
from typing import Any, Dict

import pandas as pd

from domain.entities import ConversationMessage
from infrastructure.execution import secure_executor, validator
from infrastructure.llm import llm_client
from infrastructure.logging import get_logger
from infrastructure.persistence import data_repository
from workflow.state import AnalysisState
<<<<<<< HEAD
from domain.entities import ConversationMessage
from domain.pipeline import CodeGenerationPipeline, create_code_generation_pipeline
=======
>>>>>>> 346e5c4c

logger = get_logger(__name__)
data_repo = data_repository
llm_service = llm_client

# Initialize the structured code generation pipeline
_pipeline_instance = None

def get_code_generation_pipeline() -> CodeGenerationPipeline:
    """Get or create the code generation pipeline instance."""
    global _pipeline_instance
    if _pipeline_instance is None:
        _pipeline_instance = create_code_generation_pipeline(
            llm_client=llm_service,
            validator=validator,
            executor=secure_executor
        )
        logger.info("Initialized structured code generation pipeline")
    return _pipeline_instance


def execute_sql(state: AnalysisState) -> AnalysisState:
    """Execute SQL query and retrieve data."""
    logger.info("Executing SQL query")

    try:
        df = data_repo.execute_query(state["sql_query"])
        state["raw_dataset"] = df

        # Store dataset as an artifact for future reference
        existing = [
            k for k in state["analysis_outputs"].keys() if k.startswith("result_")
        ]
        artifact_key = (
            state.get("requested_artifact_name") or f"result_{len(existing) + 1}"
        )
        state["analysis_outputs"][artifact_key] = df
        state["active_dataframe"] = artifact_key

        data_info = {
            "columns": df.columns.tolist(),
            "dtypes": df.dtypes.to_dict(),
            "shape": df.shape,
            "head": df.head().to_dict(),
            "null_counts": df.isnull().sum().to_dict(),
        }
        state["analysis_outputs"]["data_info"] = data_info

        message = ConversationMessage(
            timestamp=datetime.now(),
            role="assistant",
            content=(
                f"Retrieved {len(df)} rows and {len(df.columns)} columns from BigQuery. "
                f"Stored as {artifact_key}"
            ),
            message_type="result",
        )
        state["conversation_history"].append(message)

        if state["needs_python_analysis"]:
            state["next_step"] = "generate_python_code"
        else:
            state["next_step"] = "synthesize_results"

        logger.info(
            "SQL executed successfully: %s rows, %s columns",
            df.shape[0],
            df.shape[1],
        )

    except Exception as e:
        logger.error(f"Error executing SQL: {str(e)}")
        state["error_context"]["sql_execution_error"] = str(e)
        state["next_step"] = "handle_error"

    return state


def _inspect_data_characteristics(df) -> Dict[str, Any]:
    """Inspect actual data to understand its characteristics for adaptive code generation."""
    if df is None or df.empty:
        return {"error": "No data available", "shape": (0, 0)}

    try:
        characteristics = {
            "shape": df.shape,
            "columns": df.columns.tolist(),
            "data_types": df.dtypes.to_dict(),
            "non_null_counts": df.count().to_dict(),
            "numeric_columns": df.select_dtypes(include=["number"]).columns.tolist(),
            "datetime_columns": [],
            "categorical_columns": df.select_dtypes(
                include=["object", "string"]
            ).columns.tolist(),
            "sample_values": {},
        }

        for col in df.columns:
            if df[col].dtype == "object":
                sample_val = (
                    df[col].dropna().iloc[0] if not df[col].dropna().empty else None
                )
                if sample_val and (
                    "date" in col.lower()
                    or "time" in col.lower()
                    or "month" in col.lower()
                ):
                    characteristics["datetime_columns"].append(col)

            if not df[col].dropna().empty:
                characteristics["sample_values"][col] = (
                    df[col].dropna().iloc[:3].tolist()
                )

        if len(df) > 0:
            characteristics["time_series_capable"] = len(df) >= 3
            characteristics["seasonal_analysis_capable"] = len(df) >= 24
            characteristics["trend_analysis_capable"] = len(df) >= 6

        if characteristics["datetime_columns"] and characteristics["numeric_columns"]:
            characteristics["forecasting_ready"] = True
            characteristics["time_column"] = characteristics["datetime_columns"][0]
            characteristics["value_column"] = characteristics["numeric_columns"][0]
        else:
            characteristics["forecasting_ready"] = False

        logger.debug(f"Data characteristics: {characteristics}")
        return characteristics

    except Exception as e:
        logger.warning(f"Error inspecting data characteristics: {e}")
        return {
            "error": str(e),
            "shape": df.shape if df is not None else (0, 0),
            "columns": df.columns.tolist() if df is not None else [],
        }


def generate_python_code(state: AnalysisState) -> AnalysisState:
    """Generate adaptive Python code using structured pipeline."""
    logger.info("Starting structured code generation pipeline")

    try:
        # Prepare data characteristics and analysis context
        data_characteristics = _inspect_data_characteristics(state["raw_dataset"])

        analysis_context = {
            "original_query": state["user_query"],
            "query_intent": state["analysis_outputs"]
            .get("data_understanding", {})
            .get("query_intent", state["user_query"]),
            "process_data": state["analysis_outputs"]["process_data"],
            "sql_query": state.get("sql_query", ""),
            "sql_explanation": state["analysis_outputs"]
            .get("sql_metadata", {})
            .get("explanation", ""),
            "data_info": state["analysis_outputs"]["data_info"],
            "data_characteristics": data_characteristics,
            "data_understanding": state["analysis_outputs"].get(
                "data_understanding", {}
            ),
            "sql_metadata": state["analysis_outputs"].get("sql_metadata", {}),
            "dataframe_name": state.get("active_dataframe", "df"),
            "raw_dataset": state["raw_dataset"]  # Add raw dataset for execution context
        }

<<<<<<< HEAD
        # Execute the structured pipeline
        pipeline = get_code_generation_pipeline()
        pipeline_result = pipeline.generate_and_execute_code(
            user_query=state["user_query"],
            analysis_context=analysis_context
        )

        if pipeline_result.success:
            # Extract results from pipeline
            pipeline_output = pipeline_result.final_output
            
            # Update state with pipeline results
            state["generated_code"] = pipeline_output["generated_code"]
            state["validation_results"] = pipeline_output["validation_results"]
            state["execution_results"] = pipeline_output["execution_results"]
            
            # Store pipeline metrics for monitoring
            state["pipeline_metrics"] = pipeline_output["pipeline_metrics"]
            state["stage_metadata"] = pipeline_output["stage_metadata"]
            
            # Update analysis outputs with execution results
            if state["execution_results"] and state["execution_results"].output_data:
                state["analysis_outputs"]["python_results"] = state["execution_results"].output_data
            
            # Pipeline completed successfully - skip to synthesis
            state["next_step"] = "synthesize_results"
            
            logger.info(
                f"Pipeline completed successfully for query: {state['user_query'][:50]}... "
                f"(Total time: {pipeline_result.total_execution_time:.2f}s)"
=======
        python_code = llm_service.generate_adaptive_python_code(analysis_context)

        generated_code = state["generated_code"]
        if generated_code is None:
            from domain.entities import GeneratedCode  # avoid circular

            generated_code = GeneratedCode(
                code_content=python_code,
                template_used=analysis_context["process_data"].get(
                    "process_type", "unknown"
                ),
                parameters={
                    "analysis_context": analysis_context,
                    "original_query": state["user_query"],
                    "sql_query": state.get("sql_query", ""),
                    "data_characteristics": data_characteristics,
                    "dataframe_name": state.get("active_dataframe", "df"),
                },
>>>>>>> 346e5c4c
            )
            
        else:
<<<<<<< HEAD
            # Pipeline failed - handle error with context
            logger.error(f"Pipeline failed: {pipeline_result.error_message}")
            
            # Collect detailed error context from all stages
            error_details = []
            for stage_name, stage_result in pipeline_result.stage_results.items():
                if stage_result.failed:
                    error_details.append(f"{stage_name}: {stage_result.error_message}")
            
            comprehensive_error = f"Pipeline failure: {'; '.join(error_details)}"
            state["error_context"]["pipeline_error"] = comprehensive_error
            state["error_context"]["stage_errors"] = {
                stage: result.error_context 
                for stage, result in pipeline_result.stage_results.items() 
                if result.failed
=======
            generated_code.code_content = python_code
            generated_code.template_used = analysis_context["process_data"].get(
                "process_type", "unknown"
            )
            generated_code.parameters = {
                "analysis_context": analysis_context,
                "original_query": state["user_query"],
                "sql_query": state.get("sql_query", ""),
                "data_characteristics": data_characteristics,
                "dataframe_name": state.get("active_dataframe", "df"),
>>>>>>> 346e5c4c
            }
            
            state["next_step"] = "handle_error"

    except Exception as e:
        logger.error(f"Unexpected error in pipeline execution: {str(e)}", exc_info=True)
        state["error_context"]["pipeline_execution_error"] = str(e)
        state["next_step"] = "handle_error"

    return state


def validate_code(state: AnalysisState) -> AnalysisState:
    """
    Legacy validation function - now handled by structured pipeline.
    
    This function is maintained for backward compatibility but validation
    is now performed as part of the CodeGenerationPipeline.
    """
    logger.warning("Using legacy validate_code function - pipeline should handle this")
    
    # If pipeline results are already available, use them
    if state.get("validation_results") and state.get("generated_code"):
        validation_result = state["validation_results"]
        
        if validation_result.is_valid:
            state["next_step"] = "execute_code"
            logger.info("Using pipeline validation results - passed")
        else:
            logger.warning("Using pipeline validation results - failed")
            state["error_context"]["validation_errors"] = {
                "syntax_errors": validation_result.syntax_errors,
                "security_warnings": validation_result.security_warnings,
                "security_score": validation_result.security_score,
            }
            state["next_step"] = "handle_error"
        
        return state
    
    # Fallback to original validation logic if pipeline results not available
    try:
        if not state["generated_code"]:
            raise ValueError("No code to validate")

        validation_result = validator.validate(state["generated_code"].code_content)
        state["validation_results"] = validation_result

        state["generated_code"].validation_passed = validation_result.is_valid
        state["generated_code"].security_score = validation_result.security_score

        if validation_result.is_valid:
            state["next_step"] = "execute_code"
            logger.info("Code validation passed")
        else:
            logger.warning(
                f"Code validation failed: {validation_result.security_warnings}"
            )
            state["error_context"]["validation_errors"] = {
                "syntax_errors": validation_result.syntax_errors,
                "security_warnings": validation_result.security_warnings,
                "security_score": validation_result.security_score,
            }
            state["next_step"] = "handle_error"

    except Exception as e:
        logger.error(f"Error validating code: {str(e)}")
        state["error_context"]["validation_error"] = str(e)
        state["next_step"] = "handle_error"

    return state


def execute_code(state: AnalysisState) -> AnalysisState:
    """
    Legacy execution function - now handled by structured pipeline.
    
    This function is maintained for backward compatibility but execution
    is now performed as part of the CodeGenerationPipeline.
    """
    logger.warning("Using legacy execute_code function - pipeline should handle this")
    
    # If pipeline results are already available, use them
    if state.get("execution_results"):
        execution_results = state["execution_results"]
        
        if execution_results.status.value == "success":
            if execution_results.output_data:
                state["analysis_outputs"]["python_results"] = execution_results.output_data
            state["next_step"] = "synthesize_results"
            logger.info("Using pipeline execution results - success")
        else:
            logger.warning("Using pipeline execution results - failed")
            state["error_context"]["execution_error"] = execution_results.error_message
            state["next_step"] = "handle_error"
        
        return state
    
    # Fallback to original execution logic if pipeline results not available
    try:
        if not state["generated_code"] or not state["generated_code"].validation_passed:
            raise ValueError("Invalid or unvalidated code")

        df_name = state.get("active_dataframe", "df")
        context = {df_name: state["raw_dataset"]}
        if df_name != "df":
            context["df"] = state["raw_dataset"]

        execution_results = secure_executor.execute_code(
            state["generated_code"].code_content,
            context,
        )

        state["execution_results"] = execution_results

        if execution_results.status.value == "success":
            if execution_results.output_data:
                state["analysis_outputs"][
                    "python_results"
                ] = execution_results.output_data
            state["next_step"] = "synthesize_results"
            logger.info("Code executed successfully")
        else:
            logger.warning(f"Code execution failed: {execution_results.error_message}")
            state["error_context"]["execution_error"] = execution_results.error_message
            state["next_step"] = "handle_error"

    except Exception as e:
        logger.error(f"Error executing code: {str(e)}")
        state["error_context"]["execution_error"] = str(e)
        state["next_step"] = "handle_error"

    return state


def _generate_summary_stats(df: pd.DataFrame) -> Dict[str, Any]:
    """Generate summary statistics for the dataset."""
    try:
        stats: Dict[str, Any] = {}
        numeric_cols = df.select_dtypes(include=["number"]).columns
        if len(numeric_cols) > 0:
            stats["numeric_summary"] = df[numeric_cols].describe().to_dict()

        categorical_cols = df.select_dtypes(include=["object", "string"]).columns
        if len(categorical_cols) > 0:
            stats["categorical_summary"] = {}
            for col in categorical_cols[:5]:
                value_counts = df[col].value_counts().head(10)
                stats["categorical_summary"][col] = value_counts.to_dict()

        stats["dataset_info"] = {
            "total_rows": len(df),
            "total_columns": len(df.columns),
            "numeric_columns": len(numeric_cols),
            "categorical_columns": len(categorical_cols),
            "missing_values": df.isnull().sum().to_dict(),
        }

        return stats

    except Exception as e:
        logger.warning(f"Error generating summary stats: {e}")
        return {"error": "Could not generate summary statistics"}


def synthesize_results(state: AnalysisState) -> AnalysisState:
    """Synthesize analysis results using AI-driven insights."""
    logger.info("Synthesizing analysis results with AI")

    try:
        analysis_results = {}

        if state["raw_dataset"] is not None:
            df = state["raw_dataset"]
            process_type = state["process_type"]

            logger.debug("Synthesizing results for %s process", process_type.value)
            logger.debug(
                "DataFrame shape: %s, columns: %s", df.shape, df.columns.tolist()
            )

            data_overview = {
                "total_rows": len(df),
                "total_columns": len(df.columns),
                "column_names": df.columns.tolist(),
                "data_types": df.dtypes.to_dict(),
                "sample_data": df.head(5).to_dict("records") if len(df) > 0 else [],
            }

            sql_metadata = state["analysis_outputs"].get("sql_metadata", {})
            data_understanding = state["analysis_outputs"].get("data_understanding", {})

            analysis_results = {
                "process_type": process_type.value,
                "query_intent": data_understanding.get(
                    "query_intent", state["user_query"]
                ),
                "data_overview": data_overview,
                "sql_explanation": sql_metadata.get(
                    "explanation", "Data retrieved successfully"
                ),
                "complexity_level": sql_metadata.get("complexity", "medium"),
                "tables_used": sql_metadata.get("tables_used", []),
                "metrics_computed": sql_metadata.get("metrics_computed", []),
                "full_dataset": (
                    df.to_dict("records")
                    if len(df) <= 100
                    else df.head(100).to_dict("records")
                ),
                "data_summary_stats": (
                    _generate_summary_stats(df) if len(df) > 0 else {}
                ),
            }

            logger.debug(
                "Prepared comprehensive analysis results with %s records",
                len(analysis_results["full_dataset"]),
            )
        else:
            logger.warning("No dataset available for analysis")
            analysis_results = {
                "error": "No data available for analysis",
                "process_type": (
                    state["process_type"].value
                    if state.get("process_type")
                    else "unknown"
                ),
                "query_intent": state["user_query"],
            }

        if "python_results" in state["analysis_outputs"]:
            analysis_results["python_analysis"] = state["analysis_outputs"][
                "python_results"
            ]

        insights = llm_service.generate_insights(
            analysis_results,
            state["user_query"],
        )

        state["insights"] = insights

        message = ConversationMessage(
            timestamp=datetime.now(),
            role="assistant",
            content=insights,
            message_type="result",
        )
        state["conversation_history"].append(message)

        state["workflow_complete"] = True
        state["next_step"] = "complete"

        logger.info("AI-driven analysis synthesis complete")

    except Exception as e:
        logger.error(f"Error synthesizing results: {str(e)}")
        state["error_context"]["synthesis_error"] = str(e)
        state["next_step"] = "handle_error"

    return state<|MERGE_RESOLUTION|>--- conflicted
+++ resolved
@@ -11,11 +11,9 @@
 from infrastructure.logging import get_logger
 from infrastructure.persistence import data_repository
 from workflow.state import AnalysisState
-<<<<<<< HEAD
 from domain.entities import ConversationMessage
 from domain.pipeline import CodeGenerationPipeline, create_code_generation_pipeline
-=======
->>>>>>> 346e5c4c
+
 
 logger = get_logger(__name__)
 data_repo = data_repository
@@ -182,7 +180,6 @@
             "raw_dataset": state["raw_dataset"]  # Add raw dataset for execution context
         }
 
-<<<<<<< HEAD
         # Execute the structured pipeline
         pipeline = get_code_generation_pipeline()
         pipeline_result = pipeline.generate_and_execute_code(
@@ -213,30 +210,10 @@
             logger.info(
                 f"Pipeline completed successfully for query: {state['user_query'][:50]}... "
                 f"(Total time: {pipeline_result.total_execution_time:.2f}s)"
-=======
-        python_code = llm_service.generate_adaptive_python_code(analysis_context)
-
-        generated_code = state["generated_code"]
-        if generated_code is None:
-            from domain.entities import GeneratedCode  # avoid circular
-
-            generated_code = GeneratedCode(
-                code_content=python_code,
-                template_used=analysis_context["process_data"].get(
-                    "process_type", "unknown"
-                ),
-                parameters={
-                    "analysis_context": analysis_context,
-                    "original_query": state["user_query"],
-                    "sql_query": state.get("sql_query", ""),
-                    "data_characteristics": data_characteristics,
-                    "dataframe_name": state.get("active_dataframe", "df"),
-                },
->>>>>>> 346e5c4c
+
             )
             
         else:
-<<<<<<< HEAD
             # Pipeline failed - handle error with context
             logger.error(f"Pipeline failed: {pipeline_result.error_message}")
             
@@ -252,18 +229,7 @@
                 stage: result.error_context 
                 for stage, result in pipeline_result.stage_results.items() 
                 if result.failed
-=======
-            generated_code.code_content = python_code
-            generated_code.template_used = analysis_context["process_data"].get(
-                "process_type", "unknown"
-            )
-            generated_code.parameters = {
-                "analysis_context": analysis_context,
-                "original_query": state["user_query"],
-                "sql_query": state.get("sql_query", ""),
-                "data_characteristics": data_characteristics,
-                "dataframe_name": state.get("active_dataframe", "df"),
->>>>>>> 346e5c4c
+
             }
             
             state["next_step"] = "handle_error"
