"""Shared SQL utility functions."""

<<<<<<< HEAD
from utils.config_helpers import DATASET_ID, MAX_RESULTS
=======
import re
from config import config

DATASET_ID = config.api_configurations.dataset_id
MAX_RESULTS = config.api_configurations.max_query_results
>>>>>>> 885ef911


def clean_sql_query(sql_query: str, add_dataset_prefix: bool = True, add_limit: bool = True) -> str:
    """
    Clean and format SQL query by removing markdown and adding necessary prefixes.
    Table names are normalized using regex-based whole-word matching that is
    case-insensitive and only prefixes unqualified table names with the
    configured dataset. Substrings such as ``preorders`` remain untouched.

    Args:
        sql_query: Raw SQL query string
        add_dataset_prefix: Whether to add BigQuery dataset prefix
        add_limit: Whether to ensure LIMIT clause exists

    Returns:
        Cleaned SQL query string
    """
    # Remove markdown formatting if present
    sql_query = sql_query.strip()
    if sql_query.startswith("```sql"):
        sql_query = sql_query[6:]
    elif sql_query.startswith("```"):
        sql_query = sql_query[3:]
    if sql_query.endswith("```"):
        sql_query = sql_query[:-3]
    
    # Remove trailing semicolon if present
    sql_query = sql_query.strip()
    if sql_query.endswith(';'):
        sql_query = sql_query[:-1]
    
    # Add dataset prefix if requested using whole-word matching
    if add_dataset_prefix:
        pattern = re.compile(
            rf"(?<![\w`]\.)\b({'|'.join(['orders', 'order_items', 'products', 'users'])})\b",
            re.IGNORECASE,
        )
        sql_query = pattern.sub(
            lambda m: f"`{DATASET_ID}.{m.group(0).lower()}`",
            sql_query,
        )
    
    # Ensure LIMIT clause for performance if requested
    if add_limit and "LIMIT" not in sql_query.upper():
        sql_query += f" LIMIT {MAX_RESULTS}"
    
    return sql_query.strip()


def format_error_message(error_type: str, error_msg: str) -> str:
    """
    Create user-friendly error messages.
    
    Args:
        error_type: Type of error
        error_msg: Original error message
        
    Returns:
        User-friendly error message
    """
    friendly_messages = {
        'sql_execution_error': "I had trouble running the database query",
        'code_generation_error': "I had difficulty creating the analysis code",  
        'execution_error': "The analysis code ran into an issue",
        'validation_error': "I found a problem with the generated code",
        'understanding_error': "I had trouble understanding your question",
        'sql_generation_error': "I couldn't create the right database query"
    }
    
    friendly_msg = friendly_messages.get(error_type, "I encountered an unexpected issue")
    
    # Add specific details if they're helpful
    error_msg_str = str(error_msg) if error_msg else ""
    if "timeout" in error_msg_str.lower():
        friendly_msg += " (it took too long to complete)"
    elif "memory" in error_msg_str.lower():
        friendly_msg += " (it needed too much memory)"
    elif "syntax" in error_msg_str.lower():
        friendly_msg += " (there was a formatting issue)"

    return friendly_msg<|MERGE_RESOLUTION|>--- conflicted
+++ resolved
@@ -1,14 +1,6 @@
 """Shared SQL utility functions."""
-
-<<<<<<< HEAD
+import re
 from utils.config_helpers import DATASET_ID, MAX_RESULTS
-=======
-import re
-from config import config
-
-DATASET_ID = config.api_configurations.dataset_id
-MAX_RESULTS = config.api_configurations.max_query_results
->>>>>>> 885ef911
 
 
 def clean_sql_query(sql_query: str, add_dataset_prefix: bool = True, add_limit: bool = True) -> str:
@@ -88,5 +80,5 @@
         friendly_msg += " (it needed too much memory)"
     elif "syntax" in error_msg_str.lower():
         friendly_msg += " (there was a formatting issue)"
-
+    
     return friendly_msg